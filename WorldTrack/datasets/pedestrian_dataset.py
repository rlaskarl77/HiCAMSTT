import os
import json
from operator import itemgetter

import torch
import numpy as np
from torchvision.datasets import VisionDataset
import torchvision.transforms.functional as F
from PIL import Image

from utils import geom, basic, vox


class PedestrianDataset(VisionDataset):
    def __init__(
            self,
            base,
            is_train=True,
            resolution=(160, 4, 250),
            bounds=(-500, 500, -320, 320, 0, 2),
            final_dim: tuple = (720, 1280),
<<<<<<< HEAD
            # resize_lim: list = (0.8, 1.2),
            resize_lim: list = (0.95, 1.05),
=======
            resize_lim: list = (0.8, 1.2),
            inference=False
>>>>>>> 746260d5
    ):
        super().__init__(base.root)
        self.base = base
        self.root, self.num_cam, self.num_frame = base.root, base.num_cam, base.num_frame
        # img_shape and worldgrid_shape is the original shape matching the annotations in dataset
        # MultiviewX: [1080, 1920], [640, 1000] Wildtrack: [1080, 1920], [480, 1440]
        self.img_shape = base.img_shape
        self.worldgrid_shape = base.worldgrid_shape
        self.is_train = is_train
        self.bounds = bounds
        self.resolution = resolution
        self.data_aug_conf = {'final_dim': final_dim, 'resize_lim': resize_lim}
        self.kernel_size = 1.5
        self.max_objects = 60
        self.img_downsample = 4

        self.Y, self.Z, self.X = self.resolution
        self.scene_centroid = torch.tensor((0., 0., 0.)).reshape([1, 3])

        self.vox_util = vox.VoxelUtil(
            self.Y, self.Z, self.X,
            scene_centroid=self.scene_centroid,
            bounds=self.bounds,
            assert_cube=False)

        self.inference = inference

        if self.is_train:
            frame_range = range(0, int(self.num_frame * 0.9))
        else:
            frame_range = range(int(self.num_frame * 0.9), self.num_frame)

        self.img_fpaths = self.base.get_image_fpaths(frame_range)
        
        if not self.inference:
            self.world_gt = {}
            self.imgs_gt = {}
            self.pid_dict = {}
            self.download(frame_range)
            self.gt_fpath = os.path.join(self.root, 'gt.txt')
            self.prepare_gt()

        self.calibration = {}
        self.setup()

    def setup(self):
        intrinsic = torch.tensor(np.stack(self.base.intrinsic_matrices, axis=0), dtype=torch.float32)  # S,3,3
        intrinsic = geom.merge_intrinsics(*geom.split_intrinsics(intrinsic)).squeeze()  # S,4,4
        self.calibration['intrinsic'] = intrinsic
        self.calibration['extrinsic'] = torch.eye(4)[None].repeat(intrinsic.shape[0], 1, 1)
        self.calibration['extrinsic'][:, :3] = torch.tensor(
            np.stack(self.base.extrinsic_matrices, axis=0), dtype=torch.float32)

    def prepare_gt(self):
        og_gt = []
        for fname in sorted(os.listdir(os.path.join(self.root, 'annotations_positions'))):
            frame = int(fname.split('.')[0])
            with open(os.path.join(self.root, 'annotations_positions', fname)) as json_file:
                all_pedestrians = json.load(json_file)
            for single_pedestrian in all_pedestrians:
                def is_in_cam(cam):
                    return not (single_pedestrian['views'][cam]['xmin'] == -1 and
                                single_pedestrian['views'][cam]['xmax'] == -1 and
                                single_pedestrian['views'][cam]['ymin'] == -1 and
                                single_pedestrian['views'][cam]['ymax'] == -1)

                in_cam_range = sum(is_in_cam(cam) for cam in range(self.num_cam))
                if not in_cam_range:
                    continue
                grid_x, grid_y = self.base.get_worldgrid_from_pos(single_pedestrian['positionID'])
                og_gt.append(np.array([frame, grid_x, grid_y]))
        og_gt = np.stack(og_gt, axis=0)
        os.makedirs(os.path.dirname(self.gt_fpath), exist_ok=True)
        np.savetxt(self.gt_fpath, og_gt, '%d')

    def download(self, frame_range):
        num_frame, num_world_bbox, num_imgs_bbox = 0, 0, 0
        for fname in sorted(os.listdir(os.path.join(self.root, 'annotations_positions'))):
            frame = int(fname.split('.')[0])
            if frame in frame_range:
                num_frame += 1
                with open(os.path.join(self.root, 'annotations_positions', fname)) as json_file:
                    all_pedestrians = json.load(json_file)
                world_pts, world_pids = [], []
                img_bboxs, img_pids = [[] for _ in range(self.num_cam)], [[] for _ in range(self.num_cam)]

                for pedestrian in all_pedestrians:
                    grid_x, grid_y = self.base.get_worldgrid_from_pos(pedestrian['positionID']).squeeze()
                    if pedestrian['personID'] not in self.pid_dict:
                        self.pid_dict[pedestrian['personID']] = len(self.pid_dict)
                    num_world_bbox += 1
                    world_pts.append((grid_x, grid_y))
                    world_pids.append(pedestrian['personID'])
                    for cam in range(self.num_cam):
                        if itemgetter('xmin', 'ymin', 'xmax', 'ymax')(pedestrian['views'][cam]) != (-1, -1, -1, -1):
                            img_bboxs[cam].append(itemgetter('xmin', 'ymin', 'xmax', 'ymax')
                                                  (pedestrian['views'][cam]))
                            img_pids[cam].append(pedestrian['personID'])
                            num_imgs_bbox += 1
                self.world_gt[frame] = (torch.tensor(world_pts, dtype=torch.float32),
                                        torch.tensor(world_pids, dtype=torch.float32))
                self.imgs_gt[frame] = {}
                for cam in range(self.num_cam):
                    # x1y1x2y2
                    self.imgs_gt[frame][cam] = (torch.tensor(img_bboxs[cam]), torch.tensor(img_pids[cam]))

    def get_bev_gt(self, mem_pts, mem_pts_prev, pids, pids_pre):
        center = torch.zeros((1, self.Y, self.X), dtype=torch.float32)
        valid_mask = torch.zeros((1, self.Y, self.X), dtype=torch.bool)
        offset = torch.zeros((4, self.Y, self.X), dtype=torch.float32)
        person_ids = torch.zeros((1, self.Y, self.X), dtype=torch.long)

        prev_pts = dict(zip(pids_pre.int().tolist(), mem_pts_prev[0]))

        for pts, pid in zip(mem_pts[0], pids):
            ct = pts[:2]
            ct_int = ct.int()

            if ct_int[0] < 0 or ct_int[0] >= self.X or ct_int[1] < 0 or ct_int[1] >= self.Y:
                continue

            for c in center:
                basic.draw_umich_gaussian(c, ct_int, self.kernel_size)
            valid_mask[:, ct_int[1], ct_int[0]] = 1
            offset[:2, ct_int[1], ct_int[0]] = ct - ct_int
            person_ids[:, ct_int[1], ct_int[0]] = pid

            if pid in pids_pre:
                t_off = prev_pts[pid.int().item()][:2] - ct_int
                if t_off.abs().max() > 15:
                    continue
                offset[2:, ct_int[1], ct_int[0]] = t_off

        return center, valid_mask, person_ids, offset

    def get_img_gt(self, img_pts, img_pids, sx, sy, crop):
        H = int(self.data_aug_conf['final_dim'][0] / self.img_downsample)
        W = int(self.data_aug_conf['final_dim'][1] / self.img_downsample)
        center = torch.zeros((3, H, W), dtype=torch.float32)
        offset = torch.zeros((2, H, W), dtype=torch.float32)
        size = torch.zeros((2, H, W), dtype=torch.float32)
        valid_mask = torch.zeros((1, H, W), dtype=torch.bool)
        person_ids = torch.zeros((1, H, W), dtype=torch.long)

        xmin = (img_pts[:, 0] * sx - crop[0]) / self.img_downsample
        ymin = (img_pts[:, 1] * sy - crop[1]) / self.img_downsample
        xmax = (img_pts[:, 2] * sx - crop[0]) / self.img_downsample
        ymax = (img_pts[:, 3] * sy - crop[1]) / self.img_downsample

        center_pts = np.stack(((xmin + xmax) / 2, (ymin + ymax) / 2), axis=1)
        center_pts = torch.tensor(center_pts, dtype=torch.float32)
        size_pts = np.stack(((-xmin + xmax), (-ymin + ymax)), axis=1)
        size_pts = torch.tensor(size_pts, dtype=torch.float32)
        foot_pts = np.stack(((xmin + xmax) / 2, ymin), axis=1)
        foot_pts = torch.tensor(foot_pts, dtype=torch.float32)
        head_pts = np.stack(((xmin + xmax) / 2, ymax), axis=1)
        head_pts = torch.tensor(head_pts, dtype=torch.float32)

        for pt_idx, (pid, wh) in enumerate(zip(img_pids, size_pts)):
            for idx, pt in enumerate((foot_pts[pt_idx], )):  # , center_pts[pt_idx], head_pts[pt_idx])):
                if pt[0] < 0 or pt[0] >= W or pt[1] < 0 or pt[1] >= H:
                    continue
                basic.draw_umich_gaussian(center[idx], pt.int(), self.kernel_size)

            ct_int = foot_pts[pt_idx].int()
            if ct_int[0] < 0 or ct_int[0] >= W or ct_int[1] < 0 or ct_int[1] >= H:
                continue
            valid_mask[:, ct_int[1], ct_int[0]] = 1
            offset[:, ct_int[1], ct_int[0]] = foot_pts[pt_idx] - ct_int
            size[:, ct_int[1], ct_int[0]] = wh
            person_ids[:, ct_int[1], ct_int[0]] = pid

        return center, offset, size, person_ids, valid_mask

    def sample_augmentation(self):
        fH, fW = self.data_aug_conf['final_dim']
        if self.is_train:
            resize = np.random.uniform(*self.data_aug_conf['resize_lim'])
            resize_dims = (int(fW * resize), int(fH * resize))
            newW, newH = resize_dims

            # center it
            crop_h = int((newH - fH) / 2)
            crop_w = int((newW - fW) / 2)

            crop_offset = int(self.data_aug_conf['resize_lim'][0] * self.data_aug_conf['final_dim'][0])
            crop_w = crop_w + int(np.random.uniform(-crop_offset, crop_offset))
            crop_h = crop_h + int(np.random.uniform(-crop_offset, crop_offset))

            crop = (crop_w, crop_h, crop_w + fW, crop_h + fH)
        else:  # validation/test
            # do a perfect resize
            resize_dims = (fW, fH)
            crop_h = 0
            crop_w = 0
            crop = (crop_w, crop_h, crop_w + fW, crop_h + fH)
        return resize_dims, crop

    def get_image(self, frame, cameras):
        imgs, intrins, extrins = [], [], []
        for cam in cameras:
            img = Image.open(self.img_fpaths[cam][frame]).convert('RGB')
            W, H = img.size

            resize_dims, crop = self.sample_augmentation()
            sx = resize_dims[0] / float(W)
            sy = resize_dims[1] / float(H)

            extrin = self.calibration['extrinsic'][cam]
            intrin = self.calibration['intrinsic'][cam]
            intrin = geom.scale_intrinsics(intrin.unsqueeze(0), sx, sy).squeeze(0)

            fx, fy, x0, y0 = geom.split_intrinsics(intrin.unsqueeze(0))

            new_x0 = x0 - crop[0]
            new_y0 = y0 - crop[1]

            pix_T_cam = geom.merge_intrinsics(fx, fy, new_x0, new_y0)
            intrin = pix_T_cam.squeeze(0)  # 4,4
            img = basic.img_transform(img, resize_dims, crop)

            imgs.append(F.to_tensor(img))
            intrins.append(intrin)
            extrins.append(extrin)

        return torch.stack(imgs), torch.stack(intrins), torch.stack(extrins)

    def get_image_data(self, frame, cameras):
        imgs, intrins, extrins = [], [], []
        centers, offsets, sizes, pids, valids = [], [], [], [], []
        for cam in cameras:
            img = Image.open(self.img_fpaths[cam][frame]).convert('RGB')
            # if np.random.rand() < 0.33:
            #     img = Image.open(self.img_fpaths[cam][frame]).convert('RGB')
            # else:
            # img = Image.open(self.img_fpaths[cam][frame + self.base.frame_step * int(2*np.random.rand())]).convert('RGB')
            W, H = img.size

            resize_dims, crop = self.sample_augmentation()
            sx = resize_dims[0] / float(W)
            sy = resize_dims[1] / float(H)

            extrin = self.calibration['extrinsic'][cam]
            intrin = self.calibration['intrinsic'][cam]
            intrin = geom.scale_intrinsics(intrin.unsqueeze(0), sx, sy).squeeze(0)

            fx, fy, x0, y0 = geom.split_intrinsics(intrin.unsqueeze(0))

            new_x0 = x0 - crop[0]
            new_y0 = y0 - crop[1]

            pix_T_cam = geom.merge_intrinsics(fx, fy, new_x0, new_y0)
            intrin = pix_T_cam.squeeze(0)  # 4,4
            img = basic.img_transform(img, resize_dims, crop)

            imgs.append(F.to_tensor(img))
            intrins.append(intrin)
            extrins.append(extrin)

            img_pts, img_pids = self.imgs_gt[frame][cam]
            center_img, offset_img, size_img, pid_img, valid_img = self.get_img_gt(img_pts, img_pids, sx, sy, crop)

            centers.append(center_img)
            offsets.append(offset_img)
            sizes.append(size_img)
            pids.append(pid_img)
            valids.append(valid_img)

        return torch.stack(imgs), torch.stack(intrins), torch.stack(extrins), torch.stack(centers), torch.stack(
            offsets), torch.stack(sizes), torch.stack(pids), torch.stack(valids)

    def __len__(self):
<<<<<<< HEAD
        # if self.base.__name__ == 'HDC':
        #     return len(self.img_fpaths[0])
        # return len(self.world_gt.keys()) - 2
=======
        if self.inference:
            return len(self.img_fpaths[0])
>>>>>>> 746260d5
        return len(self.world_gt.keys())
    
    def __getitem_infer__(self, index):
        frame = list(self.img_fpaths[0].keys())[index]
        cameras = list(range(self.num_cam))

        # images
        imgs, intrins, extrins = self.get_image(frame, cameras)

        worldcoord_from_worldgrid = torch.eye(4)
        worldcoord_from_worldgrid2d = torch.tensor(self.base.worldcoord_from_worldgrid_mat, dtype=torch.float32)
        worldcoord_from_worldgrid[:2, :2] = worldcoord_from_worldgrid2d[:2, :2]
        worldcoord_from_worldgrid[:2, 3] = worldcoord_from_worldgrid2d[:2, 2]
        worldgrid_T_worldcoord = torch.inverse(worldcoord_from_worldgrid)

        grid_gt = torch.zeros((self.max_objects, 3), dtype=torch.long)

        item = {
            'img': imgs,  # S,3,H,W
            'intrinsic': intrins,  # S,4,4
            'extrinsic': extrins,  # S,4,4
            'ref_T_global': worldgrid_T_worldcoord,  # 4,4
            'frame': frame // self.base.frame_step,
            'sequence_num': int(0),
            'grid_gt': grid_gt,
        }

        target = {}

        return item, target

    def __getitem__(self, index):
        
        if self.inference:
            return self.__getitem_infer__(index)
        frame = list(self.world_gt.keys())[index]
        pre_frame = list(self.world_gt.keys())[max(index - 1, 0)]
        cameras = list(range(self.num_cam))

        # images
        imgs, intrins, extrins, centers_img, offsets_img, sizes_img, pids_img, valids_img \
            = self.get_image_data(frame, cameras)

        worldcoord_from_worldgrid = torch.eye(4)
        worldcoord_from_worldgrid2d = torch.tensor(self.base.worldcoord_from_worldgrid_mat, dtype=torch.float32)
        worldcoord_from_worldgrid[:2, :2] = worldcoord_from_worldgrid2d[:2, :2]
        worldcoord_from_worldgrid[:2, 3] = worldcoord_from_worldgrid2d[:2, 2]
        worldgrid_T_worldcoord = torch.inverse(worldcoord_from_worldgrid)

        worldgrid_pts_org, world_pids = self.world_gt[frame]
        worldgrid_pts_pre, world_pid_pre = self.world_gt[pre_frame]

        worldgrid_pts = torch.cat((worldgrid_pts_org, torch.zeros_like(worldgrid_pts_org[:, 0:1])), dim=1).unsqueeze(0)
        worldgrid_pts_pre = torch.cat((worldgrid_pts_pre, torch.zeros_like(worldgrid_pts_pre[:, 0:1])), dim=1)

        if self.is_train:
            Rz = torch.eye(3)
            scene_center = torch.tensor([0., 0., 0.], dtype=torch.float32)
            # off = 0.25
            off = 0.05
            scene_center[:2].uniform_(-off, off)
            augment = geom.merge_rt(Rz.unsqueeze(0), -scene_center.unsqueeze(0)).squeeze()
            worldgrid_T_worldcoord = torch.matmul(augment, worldgrid_T_worldcoord)
            worldgrid_pts = geom.apply_4x4(augment.unsqueeze(0), worldgrid_pts)

        mem_pts = self.vox_util.Ref2Mem(worldgrid_pts, self.Y, self.Z, self.X)
        mem_pts_pre = self.vox_util.Ref2Mem(worldgrid_pts_pre.unsqueeze(0), self.Y, self.Z, self.X)
        center_bev, valid_bev, pid_bev, offset_bev = self.get_bev_gt(mem_pts, mem_pts_pre,  world_pids, world_pid_pre)

        grid_gt = torch.zeros((self.max_objects, 3), dtype=torch.long)
        grid_gt[:worldgrid_pts.shape[1], :2] = worldgrid_pts_org
        grid_gt[:worldgrid_pts.shape[1], 2] = world_pids
        
        # noise_intrins = torch.ones_like(intrins)
        # noise_intrins += torch.randn_like(intrins) * 0.01
        # intrins = intrins * noise_intrins
        
        # noise_extrins = torch.ones_like(extrins)
        # noise_extrins += torch.randn_like(extrins) * 0.01
        # extrins = extrins * noise_extrins

        item = {
            'img': imgs,  # S,3,H,W
            'intrinsic': intrins,  # S,4,4
            'extrinsic': extrins,  # S,4,4
            'ref_T_global': worldgrid_T_worldcoord,  # 4,4
            'frame': frame // self.base.frame_step,
            'sequence_num': int(0),
            'grid_gt': grid_gt,
        }
        target = {
            # bev
            'valid_bev': valid_bev,  # 1,Y,X
            'center_bev': center_bev,  # 1,Y,X
            'offset_bev': offset_bev,  # 2,Y,X
            'pid_bev': pid_bev,  # 1,Y,X
            # img
            'center_img': centers_img,  # S,1,H/8,W/8
            'offset_img': offsets_img,  # S,2,H/8,W/8
            'size_img': sizes_img,  # S,2,H/8,W/8
            'valid_img': valids_img,  # S,1,H/8,W/8
            'pid_img': pids_img  # S,1,H/8,W/8
        }
        return item, target<|MERGE_RESOLUTION|>--- conflicted
+++ resolved
@@ -19,13 +19,8 @@
             resolution=(160, 4, 250),
             bounds=(-500, 500, -320, 320, 0, 2),
             final_dim: tuple = (720, 1280),
-<<<<<<< HEAD
-            # resize_lim: list = (0.8, 1.2),
-            resize_lim: list = (0.95, 1.05),
-=======
             resize_lim: list = (0.8, 1.2),
             inference=False
->>>>>>> 746260d5
     ):
         super().__init__(base.root)
         self.base = base
@@ -298,14 +293,8 @@
             offsets), torch.stack(sizes), torch.stack(pids), torch.stack(valids)
 
     def __len__(self):
-<<<<<<< HEAD
-        # if self.base.__name__ == 'HDC':
-        #     return len(self.img_fpaths[0])
-        # return len(self.world_gt.keys()) - 2
-=======
         if self.inference:
             return len(self.img_fpaths[0])
->>>>>>> 746260d5
         return len(self.world_gt.keys())
     
     def __getitem_infer__(self, index):
